# The MIT License (MIT)
# Copyright © 2023 Yuma Rao
# Copyright © 2023 const

# Permission is hereby granted, free of charge, to any person obtaining a copy of this software and associated
# documentation files (the “Software”), to deal in the Software without restriction, including without limitation
# the rights to use, copy, modify, merge, publish, distribute, sublicense, and/or sell copies of the Software,
# and to permit persons to whom the Software is furnished to do so, subject to the following conditions:

# The above copyright notice and this permission notice shall be included in all copies or substantial portions of
# the Software.

# THE SOFTWARE IS PROVIDED “AS IS”, WITHOUT WARRANTY OF ANY KIND, EXPRESS OR IMPLIED, INCLUDING BUT NOT LIMITED TO
# THE WARRANTIES OF MERCHANTABILITY, FITNESS FOR A PARTICULAR PURPOSE AND NONINFRINGEMENT. IN NO EVENT SHALL
# THE AUTHORS OR COPYRIGHT HOLDERS BE LIABLE FOR ANY CLAIM, DAMAGES OR OTHER LIABILITY, WHETHER IN AN ACTION
# OF CONTRACT, TORT OR OTHERWISE, ARISING FROM, OUT OF OR IN CONNECTION WITH THE SOFTWARE OR THE USE OR OTHER
# DEALINGS IN THE SOFTWARE.

# Tools for performing validation over models.

import dataclasses
import typing

import taoverse.utilities.logging as logging
import torch
from taoverse.model.competition.data import Competition
from taoverse.model.competition.epsilon import EpsilonFunc
from taoverse.model.data import Model
from taoverse.model.eval.normalization import normalize_score
from taoverse.model.eval.task import EvalTask
from transformers import GenerationConfig

from finetune.eval.method import (
    EvalMethodId,
    compute_if_eval,
    compute_multiple_choice_deviation,
    compute_reference_loss,
    compute_text_loss,
)
from finetune.eval.sample import EvalSample


def _is_win(
    loss_i: float,
    loss_j: float,
    block_i: int,
    block_j: int,
    epsilon_func: EpsilonFunc,
    current_block: int,
) -> bool:
    """
    Determines the winner between two models based on the epsilon adjusted loss.

    Parameters:
        loss_i (float): Loss of uid i on batch
        loss_j (float): Loss of uid j on batch.
        block_i (int): Block of uid i.
        block_j (int): Block of uid j.
        epsilon_func (EpsilonFunc): Function that determines how much advantage to give to the earlier block.
        current_block: The current block.

    Returns:
        bool: True if loss i is better, False otherwise.
    """
    # Adjust loss based on timestamp and epsilon.
    loss_i = (
        (1 - epsilon_func.compute_epsilon(current_block, block_i)) * loss_i
        if block_i < block_j
        else loss_i
    )
    loss_j = (
        (1 - epsilon_func.compute_epsilon(current_block, block_j)) * loss_j
        if block_j < block_i
        else loss_j
    )
    return loss_i < loss_j


def compute_wins(
    uids: typing.List[int],
    uid_to_score: typing.Dict[int, float],
    uid_to_block: typing.Dict[int, int],
    epsilon_func: EpsilonFunc,
    current_block: int,
) -> typing.Tuple[typing.Dict[int, int], typing.Dict[int, float]]:
    """
    Computes the wins and win rate for each model based on loss comparison.

    Parameters:
        uids (list): A list of uids to compare.
        uid_to_score (dict): A dictionary of score for each uid
        uid_to_block (dict): A dictionary of blocks for each uid.
        epsilon_func (EpsilonFunc): Function that determines how much advantage to give to the earlier block.
        current_block: The current block.

    Returns:
        tuple: A tuple containing two dictionaries, one for wins and one for win rates.
    """
    wins = {uid: 0 for uid in uids}
    win_rate = {uid: 0 for uid in uids}
    for uid_i in uids:
        total_matches = 0
        for uid_j in uids:
            if uid_i == uid_j:
                continue
            loss_i = uid_to_score[uid_i]
            loss_j = uid_to_score[uid_j]
            wins[uid_i] += (
                1
                if _is_win(
                    loss_i,
                    loss_j,
                    uid_to_block[uid_i],
                    uid_to_block[uid_j],
                    epsilon_func,
                    current_block,
                )
                else 0
            )
            total_matches += 1
        # Calculate win rate for uid i
        win_rate[uid_i] = wins[uid_i] / total_matches if total_matches > 0 else 0

    return wins, win_rate


@dataclasses.dataclass
class ScoreDetails:
    """Details of the score for a model."""

    raw_score: typing.Optional[float] = None
    norm_score: typing.Optional[float] = None
    weighted_norm_score: typing.Optional[float] = None
    duration: typing.Optional[int] = None


import time

def score_model(
    model: Model,
    evals: typing.List[EvalTask],
    samples: typing.List[typing.List[EvalSample]],
    competition: Competition,
    device: str,
) -> typing.Tuple[float, dict]:
    """Scores a model based on the provided eval tasks.

    Args:
        model (torch.nn.Module): The model to score.
        evals (list): A list of EvalTasks to score the model on.
        samples (list): A list of samples to use for scoring for the eval tasks. Must be the same length as evals.
        competition (Competition): The competition to score the model for.
        device (str): The device to use for computation (e.g., 'cpu', 'gpu').

    Returns:
        tuple: A tuple containing the score and a dictionary of score details."""

    if len(evals) != len(samples):
        raise ValueError("Number of eval tasks and samples must match.")

    if not model.tokenizer:
        raise ValueError("Model does not have a tokenizer")

    with torch.inference_mode():
        model.pt_model.to(device)
        model.pt_model.eval()

        score = 0
        score_details = {task.name: ScoreDetails() for task in evals}
        tokenizer = model.tokenizer

        for task, samples in zip(evals, samples):
<<<<<<< HEAD
            bt.logging.trace(f"Scoring model on task: {task.name}")
            start_time = time.monotonic_ns()
=======
            logging.trace(f"Scoring model on task: {task.name}")
>>>>>>> de1346a2
            match task.method_id:
                case EvalMethodId.MULTIPLE_CHOICE:
                    compute_mc_generation_config = GenerationConfig(
                        max_new_tokens=20,
                        max_length=competition.constraints.sequence_length,
                        do_sample=False,
                        repetition_penalty=1.1,
                        eos_token_id=tokenizer.eos_token_id,
                        pad_token_id=tokenizer.eos_token_id,
                    )
                    raw_score = compute_multiple_choice_deviation(
                        model=model.pt_model,
                        tokenizer=tokenizer,
                        generation_config=compute_mc_generation_config,
                        batches=samples,
                        device=device,
                    )
                case EvalMethodId.REFERENCE_LOSS:
                    raw_score = compute_reference_loss(
                        model=model.pt_model,
                        batches=samples,
                        device=device,
                    )
                case EvalMethodId.TEXT_LOSS:
                    raw_score = compute_text_loss(
                        model=model.pt_model,
                        batches=samples,
                        device=device,
                        pad_token_id=tokenizer.eos_token_id,
                    )
                case EvalMethodId.IF_EVAL:
                    compute_if_generation_config = GenerationConfig(
                        max_new_tokens=200,
                        repetition_penalty=1.2,
                        eos_token_id=tokenizer.eos_token_id,
                        pad_token_id=tokenizer.eos_token_id,
                        do_sample=False,
                        max_time=5.0,
                    )
                    raw_score = compute_if_eval(
                        model=model.pt_model,
                        tokenizer=tokenizer,
                        generation_config=compute_if_generation_config,
                        batches=samples,
                        device=device,
                    )
                case _:
                    raise ValueError(f"Unhandled evaluation method {task.method_id}.")
            # Normalize score
            normalized_score = normalize_score(
                raw_score, task.normalization_id, task.normalization_kwargs
            )
            weighted_norm_score = normalized_score * task.weight
            duration = time.monotonic_ns() - start_time
            score += weighted_norm_score
            score_details[task.name] = ScoreDetails(
                raw_score=raw_score,
                norm_score=normalized_score,
                weighted_norm_score=weighted_norm_score,
                duration=duration,
            )

    return score, score_details<|MERGE_RESOLUTION|>--- conflicted
+++ resolved
@@ -170,12 +170,8 @@
         tokenizer = model.tokenizer
 
         for task, samples in zip(evals, samples):
-<<<<<<< HEAD
             bt.logging.trace(f"Scoring model on task: {task.name}")
             start_time = time.monotonic_ns()
-=======
-            logging.trace(f"Scoring model on task: {task.name}")
->>>>>>> de1346a2
             match task.method_id:
                 case EvalMethodId.MULTIPLE_CHOICE:
                     compute_mc_generation_config = GenerationConfig(
