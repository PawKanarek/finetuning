--- conflicted
+++ resolved
@@ -230,17 +230,13 @@
             normalized_score = normalize_score(
                 raw_score, task.normalization_id, task.normalization_kwargs
             )
-<<<<<<< HEAD
-            weighted_norm_score = normalized_score * task.weight
-            duration = time.monotonic_ns() - start_time
-=======
             
             # Apply renormalized weight if necessary
             task_weight = task.weight / total_weight if not math.isclose(total_weight, 1.0) and total_weight > 0 else task.weight
             weighted_norm_score = normalized_score * task_weight
 
->>>>>>> 7f977c4d
             score += weighted_norm_score
+            duration = time.monotonic_ns() - start_time
             score_details[task.name] = ScoreDetails(
                 raw_score=raw_score,
                 norm_score=normalized_score,
