--- conflicted
+++ resolved
@@ -16,11 +16,7 @@
     "\"\"\"In this example, we load and print the Hugging Face URL for the best-model in the SN9_MODEL competition.\"\"\"\n",
     "\n",
     "import finetune as ft\n",
-<<<<<<< HEAD
-    "from competitions.data.data import CompetitionId\n",
-=======
     "from competitions.data import CompetitionId\n",
->>>>>>> 0cb6eacd
     "\n",
     "# Each model competes in a single competition. Find the best top performing miner UID for the \n",
     "# competition we care about (SN9_MODEL, in this example).\n",
